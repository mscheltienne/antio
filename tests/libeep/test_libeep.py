from __future__ import annotations

from pathlib import Path

import pytest

from antio.datasets import ca_208
from antio.libeep import read_cnt


@pytest.fixture
def ca_208_short() -> Path:
    """Return the paths to a CA_208 file containing 64 channel gel recordings."""
    directory = ca_208.data_path(Path(__file__).parent.parent / "data")
    return directory / "test_CA_208.cnt"


def test_InputCNT(ca_208_short):
    """Test the methods in InputCNT."""
    cnt = read_cnt(ca_208_short)
    assert cnt.get_channel_count() == 88  # 64 EEG + 24 BIP
    assert cnt.get_channel(0) == ("Fp1", "uV", "CPz", "", "")
    assert cnt.get_channel(87) == ("BIP24", "uV", "", "", "")
    with pytest.raises(RuntimeError, match="exceeds total channel count"):
        cnt.get_channel(88)
    assert cnt.get_sample_frequency() == 1000
    assert 0 < cnt.get_sample_count()
    assert len(cnt.get_samples(0, 1)) == 88
    assert len(cnt.get_samples(0, 2)) == 88 * 2
    assert 0 < cnt.get_trigger_count()
    assert len(cnt.get_trigger(0)) == 6
    assert cnt.get_trigger(0)[4] == "Impedance"
    assert len(cnt.get_trigger(0)[5].split(" ")) == 88  # 64 EEG + 24 BIP
    with pytest.raises(RuntimeError, match="exceeds total trigger count"):
        cnt.get_trigger(7)

    assert cnt.get_hospital() == ""
    name, pt_id, sex, dob = cnt.get_patient_info()
<<<<<<< HEAD
    assert name == 'antio test'
    assert pt_id == ''
    assert sex == ''
=======
    assert name == "antio test"
    assert pt_id == ""
    assert sex == ""
>>>>>>> 04e4dc1f
    assert dob.day == 14
    assert dob.month == 8
    assert dob.year == 2024

    meas_date = cnt.get_start_time()
    assert meas_date.day == 14
    assert meas_date.month == 8
    assert meas_date.year == 2024
    assert meas_date.hour == 10
    assert meas_date.minute == 44
    assert meas_date.second == 47

    assert cnt.get_machine_info() == ("eego", "EE_225", "")


def test_read_invalid_cnt(tmp_path):
    """Test reading of an invalid file."""
    with open(tmp_path / "test.txt", "w") as fid:
        fid.write("invalid file")
    with pytest.raises(RuntimeError, match="Unsupported file extension"):
        read_cnt(tmp_path / "test.txt")<|MERGE_RESOLUTION|>--- conflicted
+++ resolved
@@ -36,15 +36,9 @@
 
     assert cnt.get_hospital() == ""
     name, pt_id, sex, dob = cnt.get_patient_info()
-<<<<<<< HEAD
-    assert name == 'antio test'
-    assert pt_id == ''
-    assert sex == ''
-=======
     assert name == "antio test"
     assert pt_id == ""
     assert sex == ""
->>>>>>> 04e4dc1f
     assert dob.day == 14
     assert dob.month == 8
     assert dob.year == 2024
